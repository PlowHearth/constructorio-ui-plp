--- conflicted
+++ resolved
@@ -1,10 +1,10 @@
 import React, { useMemo } from 'react';
+import { useOnAddToCart, useOnProductCardClick } from '../../hooks/callbacks';
 import { useCioPlpContext } from '../../hooks/useCioPlpContext';
-import { useOnAddToCart, useOnProductCardClick } from '../../hooks/callbacks';
+import useProductInfo from '../../hooks/useProduct';
 import { CnstrcData, IncludeRenderProps, Item, ProductInfoObject } from '../../types';
+import { concatStyles, getProductCardCnstrcDataAttributes } from '../../utils';
 import ProductSwatch from '../ProductSwatch';
-import useProductInfo from '../../hooks/useProduct';
-import { concatStyles, getProductCardCnstrcDataAttributes } from '../../utils';
 
 interface Props {
   /**
@@ -34,7 +34,7 @@
     event: React.MouseEvent,
     item: Item,
     revenue: number,
-    selectedVariation: string,
+    selectedVariation: string
   ) => void;
   /**
    * Callback to run on Product Card Click.
@@ -95,8 +95,19 @@
             <img alt={itemName} src={itemImageUrl} className='cio-image' />
           </div>
 
-<<<<<<< HEAD
           <div className='cio-content card__info-container flex flex-col flex-auto relative'>
+            <div className='cio-item-prices-container'>
+              {hasSalesPrice && <div className='cio-item-price'>{formatPrice(salePrice)}</div>}
+              {Number(itemPrice) >= 0 && (
+                <div
+                  className={concatStyles(
+                    'cio-item-price',
+                    hasSalesPrice && 'cio-item-price-strikethrough'
+                  )}>
+                  {formatPrice(itemPrice)}
+                </div>
+              )}
+            </div>
             <div className='cio-item-name'>{itemName}</div>
             {productSwatch && <ProductSwatch swatchObject={productSwatch} />}
             {Number(itemPrice) >= 0 && (
@@ -133,23 +144,6 @@
                 <span className='quick-add-btn-text'>Add to Cart</span>
               </button>
             </div>
-=======
-          <div className='cio-content'>
-            <div className='cio-item-prices-container'>
-              {hasSalesPrice && <div className='cio-item-price'>{formatPrice(salePrice)}</div>}
-              {Number(itemPrice) >= 0 && (
-                <div
-                  className={concatStyles(
-                    'cio-item-price',
-                    hasSalesPrice && 'cio-item-price-strikethrough',
-                  )}>
-                  {formatPrice(itemPrice)}
-                </div>
-              )}
-            </div>
-            <div className='cio-item-name'>{itemName}</div>
-            {productSwatch && <ProductSwatch swatchObject={productSwatch} />}
->>>>>>> 29878141
           </div>
         </a>
       )}
